--- conflicted
+++ resolved
@@ -2,13 +2,8 @@
   <PropertyGroup>
     <TargetFramework>netcoreapp2.0</TargetFramework>
     <AllowUnsafeBlocks>True</AllowUnsafeBlocks>
-<<<<<<< HEAD
-    <NoWarn>$(NoWarn);CS1718</NoWarn>
-    <IsPackable>false</IsPackable>
-=======
     <IsPackable>false</IsPackable>
     <NoWarn>CS1718</NoWarn>
->>>>>>> d5ad5be0
   </PropertyGroup>
   <ItemGroup>
     <PackageReference Include="Microsoft.NET.Test.Sdk" Version="15.3.0" />
