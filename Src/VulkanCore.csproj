﻿<Project Sdk="Microsoft.NET.Sdk">

  <PropertyGroup>
    <TargetFramework>netstandard2.0</TargetFramework>
    <Version>1.0.0-alpha30</Version>
    <AllowUnsafeBlocks>True</AllowUnsafeBlocks>
    <Authors>discosultan</Authors>
    <Description>Vulkan bindings for .NET Standard</Description>
    <PackageProjectUrl>https://github.com/discosultan/VulkanCore</PackageProjectUrl>
    <PackageLicenseUrl>https://raw.githubusercontent.com/discosultan/VulkanCore/master/LICENSE</PackageLicenseUrl>
    <RepositoryUrl>https://github.com/discosultan/VulkanCore</RepositoryUrl>
    <PackageIconUrl>https://raw.githubusercontent.com/discosultan/VulkanCore/master/Doc/Vulkan64.png</PackageIconUrl>
    <DocumentationFile>bin\$(Configuration)\$(TargetFramework)\VulkanCore.xml</DocumentationFile>
  </PropertyGroup>

  <ItemGroup>
    <PackageReference Include="System.Runtime.CompilerServices.Unsafe" Version="4.4.0" />
  </ItemGroup>
<<<<<<< HEAD
  
=======

>>>>>>> 634e2373
</Project><|MERGE_RESOLUTION|>--- conflicted
+++ resolved
@@ -16,9 +16,5 @@
   <ItemGroup>
     <PackageReference Include="System.Runtime.CompilerServices.Unsafe" Version="4.4.0" />
   </ItemGroup>
-<<<<<<< HEAD
-  
-=======
 
->>>>>>> 634e2373
 </Project>