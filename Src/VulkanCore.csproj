﻿<Project Sdk="Microsoft.NET.Sdk">

  <PropertyGroup>
<<<<<<< HEAD
    <TargetFramework>netstandard2.0</TargetFramework>
    <Version>1.0.0-alpha31</Version>
=======
    <TargetFramework>netstandard1.3</TargetFramework>
    <Version>1.0.0-alpha32</Version>
>>>>>>> 7f5592d4
    <AllowUnsafeBlocks>True</AllowUnsafeBlocks>
    <Authors>discosultan</Authors>
    <Description>Vulkan bindings for .NET Standard</Description>
    <PackageProjectUrl>https://github.com/discosultan/VulkanCore</PackageProjectUrl>
    <PackageLicenseUrl>https://raw.githubusercontent.com/discosultan/VulkanCore/master/LICENSE</PackageLicenseUrl>
    <RepositoryUrl>https://github.com/discosultan/VulkanCore</RepositoryUrl>
    <PackageIconUrl>https://raw.githubusercontent.com/discosultan/VulkanCore/master/Doc/Vulkan64.png</PackageIconUrl>
    <DocumentationFile>bin\$(Configuration)\$(TargetFramework)\VulkanCore.xml</DocumentationFile>
  </PropertyGroup>

  <ItemGroup>
    <PackageReference Include="System.Runtime.CompilerServices.Unsafe" Version="4.4.0" />
  </ItemGroup>

</Project><|MERGE_RESOLUTION|>--- conflicted
+++ resolved
@@ -1,13 +1,8 @@
 ﻿<Project Sdk="Microsoft.NET.Sdk">
 
   <PropertyGroup>
-<<<<<<< HEAD
     <TargetFramework>netstandard2.0</TargetFramework>
-    <Version>1.0.0-alpha31</Version>
-=======
-    <TargetFramework>netstandard1.3</TargetFramework>
     <Version>1.0.0-alpha32</Version>
->>>>>>> 7f5592d4
     <AllowUnsafeBlocks>True</AllowUnsafeBlocks>
     <Authors>discosultan</Authors>
     <Description>Vulkan bindings for .NET Standard</Description>
